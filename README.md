--- conflicted
+++ resolved
@@ -2,12 +2,6 @@
 
 [![GoDoc](https://godoc.org/github.com/lokalise/lokalise-cli-go?status.svg)](https://godoc.org/github.com/lokalise/lokalise-cli-go)
 
-<<<<<<< HEAD
 ## This version of CLI tool is depreciated!
 
-We will stop supporting requests sent using this version of CLI at November 1st 2020. Use [Lokalise CLI v2](https://github.com/lokalise/lokalise-cli-2-go) instead.
-
-https://docs.lokalise.com/api-and-cli/lokalise-cli-tool
-=======
-This version of CLI tool is depreciated. We will stop supporting requests sent using this version of CLI at November 1st 2020. Use Lokalise CLI v2 instead.
->>>>>>> 5fb770b0
+We will stop supporting requests sent using this version of CLI at November 1st 2020. Use [Lokalise CLI v2](https://github.com/lokalise/lokalise-cli-2-go) instead.